[build-system]
requires = ["setuptools>=61.0", "wheel"]
build-backend = "setuptools.build_meta"

[project]
name = "modulink-py"
version = "4.0.0"
description = "A Python library for building modular applications with unified triggers"
readme = "README.md"
requires-python = ">=3.8"
license = "Apache-2.0"
authors = [
    {name = "Orchestrate LLC", email = "joshua@orchestrate.solutions"}
]
maintainers = [
    {name = "Orchestrate LLC", email = "joshua@orchestrate.solutions"}
]
keywords = [
    "modular",
    "applications",
    "triggers",
    "fastapi",
    "automation",
    "scheduling"
]
classifiers = [
    "Development Status :: 4 - Beta",
    "Intended Audience :: Developers",
    "Operating System :: OS Independent",
    "Programming Language :: Python :: 3",
    "Programming Language :: Python :: 3.8",
    "Programming Language :: Python :: 3.9",
    "Programming Language :: Python :: 3.10",
    "Programming Language :: Python :: 3.11",
    "Programming Language :: Python :: 3.12",
    "Programming Language :: Python :: 3.13",
    "Topic :: Software Development :: Libraries :: Python Modules",
    "Topic :: Internet :: WWW/HTTP :: HTTP Servers",
    "Topic :: System :: Systems Administration",
]
dependencies = [
    "fastapi>=0.104.0",
    "uvicorn>=0.24.0",
    "apscheduler>=3.10.0",
    "click>=8.1.0",
    "pydantic>=2.5.0",
    "typing-extensions>=4.8.0",
]

[project.optional-dependencies]
dev = [
    "flake8>=6.0.0",
    "black>=23.0.0",
    "isort>=5.12.0",
    "pytest>=7.4.0",
    "pytest-cov>=4.1.0",
    "pytest-asyncio>=0.21.0",
    "pytest-mock>=3.10.0",
    "mypy>=1.0.0",
    "pre-commit>=3.0.0",
]

[project.urls]
Homepage = "https://github.com/orchestrate-solutions/modulink-py"
Repository = "https://github.com/orchestrate-solutions/modulink-py"
Issues = "https://github.com/orchestrate-solutions/modulink-py/issues"
Documentation = "https://github.com/orchestrate-solutions/modulink-py#readme"

[tool.setuptools]
packages = ["modulink"]

[tool.setuptools.package-data]
modulink = ["py.typed"]

# Exclude test files from the distribution
[tool.setuptools.exclude-package-data]
"*" = ["tests", "tests.*"]

# Black configuration
[tool.black]
line-length = 88
target-version = ["py38", "py39", "py310", "py311", "py312", "py313"]
include = '\.pyi?$'
exclude = '''
/(
    \.git
    | \.hg
    | \.mypy_cache
    | \.tox
    | \.venv
    | _build
    | buck-out
    | build
    | dist
)/
'''

# isort configuration
[tool.isort]
profile = "black"
multi_line_output = 3
line_length = 88
known_first_party = ["modulink"]

# pytest configuration
[tool.pytest.ini_options]
testpaths = ["tests"]
python_files = ["test_*.py"]
python_classes = ["Test*"]
python_functions = ["test_*"]
asyncio_default_fixture_loop_scope = "function"
addopts = [
    "--strict-markers",
    "--strict-config",
    "--verbose",
]
markers = [
    "asyncio: marks tests as async tests",
    "slow: marks tests as slow",
    "integration: marks tests as integration tests",
]

# Coverage configuration
[tool.coverage.run]
source = ["modulink"]
omit = [
    "*/tests/*",
    "*/test_*",
    "setup.py",
]

[tool.coverage.report]
exclude_lines = [
    "pragma: no cover",
    "def __repr__",
    "raise AssertionError",
    "raise NotImplementedError",
    "if __name__ == .__main__.:",
]

# MyPy configuration
[tool.mypy]
<<<<<<< HEAD
python_version = "4.0.0"
=======
python_version = "3.10"
>>>>>>> cbe42c31
warn_return_any = true
warn_unused_configs = true
disallow_untyped_defs = true
disallow_incomplete_defs = true
check_untyped_defs = true
disallow_untyped_decorators = true
no_implicit_optional = true
warn_redundant_casts = true
warn_unused_ignores = true
warn_no_return = true
warn_unreachable = true
strict_equality = true

[[tool.mypy.overrides]]
module = "tests.*"
disallow_untyped_defs = false
disallow_incomplete_defs = false<|MERGE_RESOLUTION|>--- conflicted
+++ resolved
@@ -140,11 +140,7 @@
 
 # MyPy configuration
 [tool.mypy]
-<<<<<<< HEAD
-python_version = "4.0.0"
-=======
 python_version = "3.10"
->>>>>>> cbe42c31
 warn_return_any = true
 warn_unused_configs = true
 disallow_untyped_defs = true
